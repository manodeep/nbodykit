import inspect
import functools
from collections import namedtuple, OrderedDict
import yaml
from argparse import Namespace

class ConfigurationError(Exception): 
    """
    General exception for when configuration parsing fails
    """  
    pass

class PluginParsingError(ConfigurationError):   
    """
    Specific parsing error when the plugin fails to load from 
    the configuration file
    """
    pass
 
def ordered_load(stream, Loader=yaml.SafeLoader, object_pairs_hook=OrderedDict):
    """
    A wrapper of :func:`yaml.load` that will load the YAML file into a
    :class:`~collections.OrderedDict` rather than a normal :class:`dict` to 
    preserve the ordering used by the user
    
    see: http://stackoverflow.com/questions/5121931/
    """
    class OrderedLoader(Loader):
        pass
    def construct_mapping(loader, node):
        loader.flatten_mapping(node)
        return object_pairs_hook(loader.construct_pairs(node))
    OrderedLoader.add_constructor(
        yaml.resolver.BaseResolver.DEFAULT_MAPPING_TAG,
        construct_mapping)
    return yaml.load(stream, OrderedLoader)


def case_insensitive_name_match(schema_name, config):
    """
    Do case-insensitive name matching between the ConstructorSchema
    and the parsed configuration file
    
    Parameters
    ----------
    schema_name : str
        the name of the parameter, as given in the ConstructorSchema
    config : dict
        the parsed YAML dictionary from the configuration file
    
    Returns
    -------
    config_name : {str, None}
        return the key of `config` that matches `schema_name`; 
        otherwise, return `None`
    """
    # names from the parsed config file
    config_names = list(config.keys())
    lowered_config_names = [k.lower() for k in config_names]
    
    # lowered schema name
    lowered_schema_name = schema_name.lower()
    
    # return the name of the parameter in the configuration file
    if lowered_schema_name in lowered_config_names:
        index = lowered_config_names.index(lowered_schema_name)
        return config_names[index]
        
    return None
    

def fill_namespace(ns, arg, config, missing):
    """
    Recursively fill the input namespace from a dictionary parsed
    from configuration file using YAML
    
    Notes
    -----
    *   Fields that have subfields will be returned as sub-namespaces, such that
        the subfields can be accessed from the parent field with the same
        ``parent.subfield`` syntax
    *   Comparison of names between and configuration file and schema are 
        done in a case-insensitive manner
    *   Before adding to the namespace the values will be case according
        to the `cast` function specified via `arg`
    
    Parameters
    ----------
    ns : argparse.Namespace
        the namespace to fill with the configuration 
    arg : Argument
        the Argument instance that we are adding to the namespace; this
        holds the details about casting, sub-fields, etc
    config : OrderedDict
        an ordered dictionary of parsed YAML holding the input 
        configuration parameters
    missing : list
        a list to add arguments that are missing, i.e., required and not
        present in the input configuration files
    """
    # the name of the parameter (as taken from the schema)
    schema_name = arg.name.split('.')[-1]
    
<<<<<<< HEAD
    if not len(arg.subfields):  
        if config is not None and name in config:
            value = config.pop(name)
            try:
                setattr(ns, name, ConstructorSchema.cast(arg, value))
            except Exception as e:
                import traceback
                raise ConfigurationError("unable to cast '%s' value: %s" %(arg.name, traceback.format_exc()))
        else:
            if arg.required:
                missing.append(arg.name)
=======
    # no subfields
    if not len(arg.subfields): 
    
        # check if the schema argument is present in configuration file
        
        if config is not None:
            
            # the name of the parameter match in the configuration file
            # or None, if no match
            config_match = case_insensitive_name_match(schema_name, config)
            
            if config_match is not None:
                value = config.pop(config_match)
                try:
                    setattr(ns, schema_name, ConstructorSchema.cast(arg, value))
                except Exception as e:
                    raise ConfigurationError("unable to cast '%s' value: %s" %(arg.name, str(e)))
            else:
                if arg.required:
                    missing.append(arg.name)
>>>>>>> d939e566
    else:
        subns = Namespace()
        subconfig = config.pop(schema_name, None)
    
        for k in arg.subfields:
            fill_namespace(subns, arg[k], subconfig, missing)
            
        if len(vars(subns)):
            try:
                setattr(ns, schema_name, ConstructorSchema.cast(arg, subns))
            except Exception as e:
                raise ConfigurationError("unable to cast '%s' value: %s" %(arg.name, str(e)))
            
 
def ReadConfigFile(config_stream, schema):
    """
    Read parameters from a file using YAML syntax
    
    The function uses the specified `schema` to:
        * infer default values
        * check if parameter values are consistent with `choices`
        * infer the `type` of each parameter
        * check if any required parameters are missing
    
    Parameters
    ----------
    stream : open file object, str
        an open file object or the string returned by calling `read`
    schema : ConstructorSchema
        the schema which tells the parser which holds the relevant 
        information about the necessary parameters
    
    Returns
    -------
    ns : argparse.Namespace
        the namespace holding the parsed configuration file
    unknown : argparse.Namespace
        a namespace holding any parsed parameters not present
        in the scema
    """
    from nbodykit.cosmology import Cosmology
    from nbodykit.extensionpoints import set_nbkit_cosmo
    from nbodykit.pluginmanager import load

    # make a new namespace
    ns, unknown = Namespace(), Namespace()

    # read the yaml config file
    try:
        config = ordered_load(config_stream)
        if isinstance(config, (str, type(None))):
            raise Exception("no valid keys found")
    except Exception as e:
        raise ConfigurationError("error parsing YAML file: %s" %str(e))
    
    # first load any plugins
    plugins = []
    if 'X' in config:
        plugins = config['X']
        if isinstance(plugins, str):
            plugins = [plugins]
        for plugin in plugins: load(plugin)
        config.pop('X')
    
    # now load cosmology
    cosmo = None
    if 'cosmo' in config:
       cosmo = Cosmology(**config.pop('cosmo'))
       set_nbkit_cosmo(cosmo)
                
    # fill the namespace, recursively 
    missing = []
    extra = config.copy()
    for name in schema:
        fill_namespace(ns, schema[name], extra, missing)
    
    # store any unknown values
    for k in extra:
        setattr(unknown, k, extra[k])
    
    # crash if we don't have all required args
    if len(missing):
        raise ValueError("missing required arguments: %s" %str(missing))
    return ns, unknown

ArgumentBase = namedtuple('Argument', ['name', 'required', 'type', 'default', 'choices', 'nargs', 'help', 'subfields'])
class Argument(ArgumentBase):
    """
    Class to represent an argument in the `ConstructorSchema`
    """
    def __new__(cls, name, required, type=None, default=None, choices=None, nargs=None, help="", subfields=None):
        if subfields is None: subfields = OrderedDict()
        return super(Argument, cls).__new__(cls, name, required, type, default, choices, nargs, help, subfields)

    def __getitem__(self, key):
        if isinstance(key, str):
            return self.subfields[key]
        return ArgumentBase.__getitem__(self, key)

    def _asdict(self):
        # FIXME: the override to getitem seems to be messing up Python 3.
        # is it used at all?
        d = {}
        for f in self._fields:
            d[f] = getattr(self, f)
        return d

class ConstructorSchema(OrderedDict):
    """
    An `OrderedDict` of `Argument` objects, which are `namedtuples`.
    Each `Argument` stores the relevant information of that
    argument, included `type`, `help`, `choices`, etc. 
    
    Each `Argument` also stores a `subfields` attribute, which
    is a new `OrderedDict` of `Arguments`, storing any sub-fields
    
    Notes
    -----
    You can test whether a full argument 'name' is in the schema
    with the `contains` function
    
    >> param_name = 'field.DataSource'
    >> contains = schema.contains(param_name)
            
    Arguments that are subfields can be accessed in a sequential 
    dict-like fashion:
    
    >> subarg = schema['field']['DataSource']
    """  
    Argument = Argument 
              
    def __init__(self, description=""):
        super(ConstructorSchema, self).__init__()
        self.description = description
    
    def __repr__(self):
        
        size = len(self)
        required = 0
        for k in self:
            arg = self[k]
            if arg.required: required += 1
            
        args = (self.__class__.__name__, size, size-required)
        return "<%s: %d parameters (%d optional)>" %args

    @staticmethod
    def cast(arg, value):
        """
        Convenience function to cast values based
        on the `type` stored in `schema`. If `type` is a tuple, each
        type will be attempted in order.

        Parameters
        ----------
        arg : Argument
            the `Argument` which gives the relevant metadata
            to properly cast value
        value : 
            the value we are casting, using the `type`
            attribute of `arg`
        """
        if arg.nargs is not None:
            if not isinstance(value, list): value = [value]
        if isinstance(arg.nargs, int) and len(value) != arg.nargs:
            raise ValueError("'%s' requires exactly %d arguments" %(arg.name, arg.nargs))
        if arg.nargs == '+' and len(value) == 0:
            raise ValueError("'%s' requires at least one argument" %arg.name)

        def cast1(cast):
            if cast is None: return value
            if arg.nargs is not None:
                r = [cast(v) for v in value]
            else:
                r = cast(value)
            return r

        cast = arg.type
        if not isinstance(arg.type, tuple):
            casts = (cast,)
        else:
            casts = arg.type

        for cast in casts[:-1]:
            try:
                return cast1(cast)
            except Exception as e:
                pass

        return cast1(casts[-1])

    def contains(self, key):
        """
        Check if the schema contains the full argument name, using
        `.` to represent subfields
        """
        split = key.split('.')
        prefix = split[:-1]; name = split[-1]
        obj = self
        for k in prefix:
            obj = self[k].subfields
        
        return name in obj 
    
    def add_argument(self, name, type=None, default=None, choices=None, nargs=None, help=None, required=False):
        """
        Add an argument to the schema
        
        Parameters
        ----------
        name : str
            the name of the parameter to add
        type : callable, optional
            a function that will cast the parsed value
        default : optional
            the default value for this parameter
        choices : optional
            the distinct values that the parameter can take
        nargs : int, '*', '+', optional
             the number of arguments that should be consumed for this parameter
        help : str, optional
            the help string
        required : bool, optional
            whether the parameter is required or not    
        """                
        # get the prefix
        split = name.split('.')
        prefix = split[:-1]; suffix = split[-1]
        
        # create default parent Arguments that do not exist
        obj = self
        for i, k in enumerate(prefix):
            if k not in obj:
                obj[k] = Argument('.'.join(prefix[:i+1]), required)
            obj = obj[k].subfields
        
        # add new argument (with empty subfields)
        if not self.contains(name):
            obj[suffix] = Argument(name, required, nargs=nargs, type=type, default=default, 
                                    choices=choices, help=help)
                                    
        # overwrite existing object (copying the subfields)
        else:
            obj[suffix] = obj[suffix]._replace(type=type, default=default, choices=choices, 
                                                help=help, required=required, nargs=nargs)
     
    def _arg_info(self, name, arg, level, subfield=False):
        """
        Internal helper function that returns the info string 
        for one argument, indenting to match a specific level
        
        Format: name: description (default=`default`)
        """  
        indent = " "*4
        space = indent*level
        
        # determine the string representation of the type 
        if arg.choices is not None:
            type_str = "{ %s }" %", ".join(["'%s'" %str(s) for s in arg.choices])
        else:
            if isinstance(arg.type, tuple):
                casts = arg.type
            else:
                casts = (arg.type,)

            type_str = []
            for cast in casts:
                cstr = cast.__name__ if arg.type is not None else ""
                if hasattr(cast, '__self__'):
                    cstr = '.'.join([cast.__self__.__name__, cast.__name__])

                # don't use function names when it's a lambda function
                if 'lambda' in cstr: cstr = ""
                type_str.append(cstr)
            type_str = ', '.join(type_str)

        # optional tag?
        if not subfield and not arg.required:
            if type_str: type_str += ", "
            type_str += 'optional'
            
        # first line is name : type, indented `level` times
        info = "%s%s : %s\n" %(space, name, type_str)
        
        # second line gives the description, indented `level+1` times
        info += "%s%s" %(indent*(level+1), arg.help)
        if arg.default is not None:
            info += " (default: %s)" %arg.default
        return info
                     
    def _parse_info(self, name, arg, level, subfield=False):
        """
        Internal function to recursively parse a argument and any
        subfields, returning the full into string
        """
        indent = " "*4
        info = self._arg_info(name, arg, level, subfield=subfield)
        if not len(arg.subfields):
            return info
        
        info += "\n" + indent*(level) + "    " + "The %d subfields are:" %(len(arg.subfields))
        info += '\n'
        for k in arg.subfields:
            v = arg.subfields[k]
            info += '\n'+self._parse_info(k, v, level+2, subfield=True)
        info += '\n'
             
        return info
            
    def format_help(self):
        """
        Return a string giving the help using the 
        format preferred by the ``numpy`` documentation
        """
        toret = """"""
        if getattr(self, 'description', ""):
            toret += self.description + '\n\n'
            
        optional = []; required = []
        for k in self:
            arg = self[k]
            info = self._parse_info(k, arg, level=0)
            if arg.required:
                required.append(info)
            else:
                optional.append(info)
            
        toret += "Parameters\n----------\n"
        toret += "\n".join(required + optional)
        return toret
        
    __str__ = format_help
        
def attribute(name, **kwargs):
    """
    Declare a class attribute, adding it to the schema attached to 
    the function we are decorating
    """
    def _argument(func):
        if not hasattr(func, 'schema'):
            func.schema = ConstructorSchema()
        func.schema.add_argument(name, **kwargs)
        return func
    return _argument
    
def autoassign(init, attach_comm=True, attach_cosmo=False):
    """
    Verify the schema attached to the input `init` function,
    automatically set the input arguments, and then finally
    call `init`
    
    Parameters
    ----------
    init : callable
        the function we are decorating
    allowed : list, optional
        list of names of additional attributes that are allowed to be 
        auto-assigned if passed to the function -- useful for when
        we are automatically setting the cosmology
    attach_comm : bool, optional
        if `True`, set the `comm` attribute to the return value
        of `get_nbkit_comm`; default: True
    """
    # inspect the function
    attrs, varargs, varkw, defaults = inspect.getargspec(init)
    if defaults is None: defaults = []
    
    allowed = []
    if attach_cosmo:
        if 'cosmo' not in init.schema:
            h = 'the `Cosmology` class relevant for the DataSource'
            init.schema.add_argument("cosmo", default=None, help=h)
        allowed.append('cosmo')
    if attach_comm:
        if 'comm' not in init.schema:
            h = 'the global MPI communicator'
            init.schema.add_argument("comm", default=None, help=h)
        allowed.append('comm')
         
    # verify the schema
    update_schema(init, attrs, defaults, allowed=allowed)
         
    @functools.wraps(init)
    def wrapper(self, *args, **kwargs):
        
        # attach the global communicator
        if attach_comm:
            from nbodykit.extensionpoints import get_nbkit_comm
            self.comm = get_nbkit_comm()

        # attach the global cosmology
        if attach_cosmo:
            from nbodykit.extensionpoints import get_nbkit_cosmo
            self.cosmo = get_nbkit_cosmo()
        
        # handle extra allowed keywords (that aren't in signature)
        for k in allowed:
            if k in kwargs:
                setattr(self, k, kwargs.pop(k))
        
        # handle default values
        for attr, val in zip(reversed(attrs), reversed(defaults)):
            setattr(self, attr, val)
        
        # handle positional arguments
        positional_attrs = attrs[1:]
        posargs = {}            
        for attr, val in zip(positional_attrs, args):
            check_choices(init.schema, attr, val)
            posargs[attr] = val
            setattr(self, attr, val)
    
        # handle varargs
        if varargs:
            remaining_args = args[len(positional_attrs):]
            setattr(self, varargs, remaining_args)            
        
        # handle varkw
        if kwargs:
            for attr,val in kwargs.items():
                check_choices(init.schema, attr, val)
                setattr(self, attr, val)
        
        # call the __init__ to confirm proper initialization
        try:
            return init(self, *args, **kwargs)
        except Exception as e:
            
            # get the error message
            errmsg = get_init_errmsg(init.schema, posargs, kwargs)
            
            # format the total message
            args = (self.__class__.__name__,)
            msg = '\n' + '-'*75 + '\n'
            msg += "error initializing __init__ for '%s':\n" %self.__class__.__name__
            msg += "\t%-25s: '%s'\n" %("original error message", str(e))
            if len(errmsg): msg += "%s\n" %errmsg
            msg += '-'*75 + '\n'
            e.args = (msg, )
            raise
            
    return wrapper
    
def get_init_errmsg(schema, posargs, kwargs):
    """
    Return a reasonable error message, accounting for:
    
        * missing arguments
        * extra arguments
        * duplicated positional + keyword arguments
    """
    errmsg = ""
    
    # check duplicated
    duplicated = list(set(posargs.keys()) & set(kwargs.keys()))
    if len(duplicated):
        s = "duplicated arguments"
        errmsg += "\t%-25s: %s\n" %(s, str(duplicated))
        
    # check for missing arguments
    required = [s for s in schema if schema[s].required]
    missing = []
    for r in required:
        if r not in posargs and r not in kwargs:
            missing.append(r)
    if len(missing):
        s = "missing arguments"
        errmsg += "\t%-25s: %s\n" %(s, str(missing))
    
    # check for extra arguments
    keys = list(set(posargs.keys()) | set(kwargs.keys()))
    extra = []
    for k in keys:
        if k not in schema:
            extra.append(k)
    if len(extra):
        s = "extra arguments"
        errmsg += "\t%-25s: %s\n" %(s, str(extra))
    
    return errmsg
    

def check_choices(schema, attr, val):
    """
    Verify that the input values are consistent
    with the `choices`, using the schema
    """
    if attr in schema:
        arg = schema[attr]
        if arg.choices is not None:
            if val not in arg.choices:
                raise ValueError("valid choices for '%s' are: '%s'" %(arg.name, str(arg.choices)))

def update_schema(func, attrs, defaults, allowed=[]):
    """
    Update the schema, which is attached to `func`,
    using information gather from the function's signature, 
    namely `attrs` and `defaults`
    
    This will update the `required` and `default` values
    of the schema, using the signature of `func`
    
    It also verifies certain aspects of the schema, mostly as a
    consistency check on the developer
    
    The `allowed` list provides the names of the parameters
    not in the function signature that are still allowed, because
    they will be set before the function call
    """
    args = attrs[1:] # ignore self

    # get the required names and default names
    required = args; default_names = []
    if defaults is not None and len(defaults):
        required = args[:-len(defaults)]  
        default_names = args[-len(defaults):]
    
    # loop over the schema arguments
    extra = []; missing = default_names + required
    for name in func.schema:
        a = func.schema[name]

        # infer required and defaults and update them
        d = a._asdict()
        d['required'] = a.name in required
        if a.name in default_names:
            d['default'] = defaults[default_names.index(a.name)]

        func.schema[name] = func.schema.Argument(**d)

        # check for extra and missing
        if a.name not in args and a.name not in allowed:
            extra.append(a.name)
        elif a.name in missing:
            missing.remove(a.name)

    # crash if we are missing or got extra (sanity check)
    if len(missing):
        raise ValueError("missing arguments in schema : %s " %str(missing))
    if len(extra):
        raise ValueError("extra arguments in schema : %s" %str(extra))

    # reorder the schema list to match the function signature
    schema_keys = [k for k in func.schema.keys() if k in args]
    if schema_keys != args:
        new_schema = ConstructorSchema(description=func.schema.description)
        for a in args:
            if a in func.schema:
                new_schema[a] = func.schema[a]
        for p in allowed: 
            if p in func.schema:
                new_schema[p] = func.schema[p]
        func.schema = new_schema
        
    # update the doc with the schema documentation
    if func.__doc__:
        func.__doc__ += "\n\n" + func.schema.format_help()
    else:
        func.__doc__ = func.schema.format_help()<|MERGE_RESOLUTION|>--- conflicted
+++ resolved
@@ -100,55 +100,42 @@
     """
     # the name of the parameter (as taken from the schema)
     schema_name = arg.name.split('.')[-1]
-    
-<<<<<<< HEAD
-    if not len(arg.subfields):  
-        if config is not None and name in config:
-            value = config.pop(name)
-            try:
-                setattr(ns, name, ConstructorSchema.cast(arg, value))
-            except Exception as e:
-                import traceback
-                raise ConfigurationError("unable to cast '%s' value: %s" %(arg.name, traceback.format_exc()))
-        else:
-            if arg.required:
-                missing.append(arg.name)
-=======
+
     # no subfields
-    if not len(arg.subfields): 
-    
+    if not len(arg.subfields):
+
         # check if the schema argument is present in configuration file
-        
+
         if config is not None:
-            
+
             # the name of the parameter match in the configuration file
             # or None, if no match
             config_match = case_insensitive_name_match(schema_name, config)
-            
+
             if config_match is not None:
                 value = config.pop(config_match)
                 try:
                     setattr(ns, schema_name, ConstructorSchema.cast(arg, value))
                 except Exception as e:
-                    raise ConfigurationError("unable to cast '%s' value: %s" %(arg.name, str(e)))
+                    import traceback
+                    raise ConfigurationError("unable to cast '%s' value: %s" %(arg.name, traceback.format_exc()))
             else:
                 if arg.required:
                     missing.append(arg.name)
->>>>>>> d939e566
     else:
         subns = Namespace()
         subconfig = config.pop(schema_name, None)
-    
+
         for k in arg.subfields:
             fill_namespace(subns, arg[k], subconfig, missing)
-            
+
         if len(vars(subns)):
             try:
                 setattr(ns, schema_name, ConstructorSchema.cast(arg, subns))
             except Exception as e:
                 raise ConfigurationError("unable to cast '%s' value: %s" %(arg.name, str(e)))
-            
- 
+
+
 def ReadConfigFile(config_stream, schema):
     """
     Read parameters from a file using YAML syntax
