--- conflicted
+++ resolved
@@ -10,29 +10,20 @@
     plugin_name = "TPMLabel"
     
     def __init__(self, path, bunchsize=4*1024*1024):
-        pass
-    
-    @classmethod
-    def register(cls):
-        
-<<<<<<< HEAD
-        s = cls.schema
-        s.description = "read file of halo labels as generated from Martin White's TPM"
-        s.add_argument("path", type=str, help="the file path to load the data from")
-        s.add_argument("bunchsize", type=int, help="number of particle to read in a bunch")
-=======
-        h = kls.parser
-        h.add_argument("path", help="path to file")
-        h.add_argument("-bunchsize", type=int, 
-                default=1024*1024*4, help="number of particles to read per rank in a bunch")
-    def finalize_attributes(self):
         if self.comm.rank == 0:
             datastorage = files.DataStorage(self.path, files.HaloLabelFile)
         else:
             datastorage = None
         datastorage = self.comm.bcast(datastorage)
         self.TotalLength = sum(datastorage.npart)
->>>>>>> c86bbc5c
+    
+    @classmethod
+    def register(cls):
+        
+        s = cls.schema
+        s.description = "read file of halo labels as generated from Martin White's TPM"
+        s.add_argument("path", type=str, help="the file path to load the data from")
+        s.add_argument("bunchsize", type=int, help="number of particle to read in a bunch")
 
     def read(self, columns, stats, full=False):
         """ read data in parallel. if Full is True, neglect bunchsize. """
